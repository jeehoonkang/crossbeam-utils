//! Scoped thread.
//!
//! # Examples
//!
//! A basic scoped thread:
//!
//! ```
//! crossbeam_utils::thread::scope(|scope| {
//!     scope.spawn(|_| {
//!         println!("Hello from a scoped thread!");
//!     });
//! }).unwrap();
//! ```
//!
//! When writing concurrent Rust programs, you'll sometimes see a pattern like this, using
//! [`std::thread::spawn`]:
//!
//! ```ignore
//! let array = [1, 2, 3];
//! let mut guards = vec![];
//!
//! for i in &array {
//!     let guard = std::thread::spawn(move || {
//!         println!("element: {}", i);
//!     });
//!
//!     guards.push(guard);
//! }
//!
//! for guard in guards {
//!     guard.join().unwrap();
//! }
//! ```
//!
//! The basic pattern is:
//!
//! 1. Iterate over some collection.
//! 2. Spin up a thread to operate on each part of the collection.
//! 3. Join all the threads.
//!
//! However, this code actually gives an error:
//!
//! ```text
//! error: `array` does not live long enough
//! for i in &array {
//!           ^~~~~
//! in expansion of for loop expansion
//! note: expansion site
//! note: reference must be valid for the static lifetime...
//! note: ...but borrowed value is only valid for the block suffix following statement 0 at ...
//!     let array = [1, 2, 3];
//!     let mut guards = vec![];
//!
//!     for i in &array {
//!         let guard = std::thread::spawn(move || {
//!             println!("element: {}", i);
//! ...
//! error: aborting due to previous error
//! ```
//!
//! Because [`std::thread::spawn`] doesn't know about this scope, it requires a `'static` lifetime.
//! One way of giving it a proper lifetime is to use an [`Arc`]:
//!
//! [`Arc`]: https://doc.rust-lang.org/stable/std/sync/struct.Arc.html
//! [`std::thread::spawn`]: https://doc.rust-lang.org/stable/std/thread/fn.spawn.html
//!
//! ```
//! use std::sync::Arc;
//!
//! let array = Arc::new([1, 2, 3]);
//! let mut guards = vec![];
//!
//! for i in 0..array.len() {
//!     let a = array.clone();
//!
//!     let guard = std::thread::spawn(move || {
//!         println!("element: {}", a[i]);
//!     });
//!
//!     guards.push(guard);
//! }
//!
//! for guard in guards {
//!     guard.join().unwrap();
//! }
//! ```
//!
//! But this introduces unnecessary allocation, as `Arc<T>` puts its data on the heap, and we
//! also end up dealing with reference counts. We know that we're joining the threads before
//! our function returns, so just taking a reference _should_ be safe. Rust can't know that,
//! though.
//!
//! Enter scoped threads. Here's our original example, using `spawn` from crossbeam rather
//! than from `std::thread`:
//!
//! ```
//! let array = [1, 2, 3];
//!
//! crossbeam_utils::thread::scope(|scope| {
//!     for i in &array {
//!         scope.spawn(move |_| {
//!             println!("element: {}", i);
//!         });
//!     }
//! }).unwrap();
//! ```
//!
//! Much more straightforward.

use std::fmt;
use std::io;
use std::marker::PhantomData;
use std::mem;
use std::panic;
use std::sync::{Arc, Mutex, mpsc};
use std::thread;

/// Like [`std::thread::spawn`], but without lifetime bounds on the closure.
///
/// [`std::thread::spawn`]: https://doc.rust-lang.org/stable/std/thread/fn.spawn.html
pub unsafe fn spawn_unchecked<'env, F, T>(f: F) -> thread::JoinHandle<T>
where
    F: FnOnce() -> T,
    F: Send + 'env,
    T: Send + 'static,
{
    let builder = thread::Builder::new();
    builder_spawn_unchecked(builder, f).unwrap()
}

/// Like [`std::thread::Builder::spawn`], but without lifetime bounds on the closure.
///
/// [`std::thread::Builder::spawn`]:
///     https://doc.rust-lang.org/nightly/std/thread/struct.Builder.html#method.spawn
pub unsafe fn builder_spawn_unchecked<'env, F, T>(
    builder: thread::Builder,
    f: F,
) -> io::Result<thread::JoinHandle<T>>
where
    F: FnOnce() -> T,
    F: Send + 'env,
    T: Send + 'static,
{
    // Change the type of `f` from `FnOnce() -> T` to `FnMut() -> T`.
    let mut f = Some(f);
    let f = move || f.take().unwrap()();

    // Allocate it on the heap and erase the `'env` bound.
    let f: Box<FnMut() -> T + Send + 'env> = Box::new(f);
    let f: Box<FnMut() -> T + Send + 'static> = mem::transmute(f);

    // Finally, spawn the closure.
    let mut f = f;
    builder.spawn(move || f())
}

/// Creates a new `Scope` for [*scoped thread spawning*](struct.Scope.html#method.spawn).
///
/// No matter what happens, before the `Scope` is dropped, it is guaranteed that all the unjoined
/// spawned scoped threads are joined.
///
/// `thread::scope()` returns `Ok(())` if all the unjoined spawned threads did not panic. It returns
/// `Err(e)` if one of them panics with `e`. If many of them panic, it is still guaranteed that all
/// the threads are joined, and `thread::scope()` returns `Err(e)` with `e` from a panicking thread.
///
/// # Examples
///
/// Creating and using a scope:
///
/// ```
/// crossbeam_utils::thread::scope(|scope| {
///     scope.spawn(|_| println!("Exiting scope"));
///     scope.spawn(|_| println!("Running child thread in scope"));
/// }).unwrap();
/// ```
pub fn scope<'env, F, R>(f: F) -> thread::Result<R>
where
    F: FnOnce(&Scope<'env>) -> R,
{
    let (tx, rx) = mpsc::channel();
    let scope = Scope {
        handles: Arc::new(Mutex::new(Vec::new())),
        chan: tx,
        _marker: PhantomData,
    };

    // Execute the scoped function, but catch any panics.
    let result = panic::catch_unwind(panic::AssertUnwindSafe(|| f(&scope)));

    // Wait until all nested scopes are dropped.
    drop(scope.chan);
    let _ = rx.recv();

    // Join all remaining spawned threads.
    let panics: Vec<_> = {
        let mut handles = scope
            .handles
            .lock()
            .unwrap();

        // Filter handles that haven't been joined, join them, and collect errors.
        let panics = handles
            .drain(..)
            .filter_map(|handle| handle.lock().unwrap().take())
            .filter_map(|handle| handle.join().err())
            .collect();

        panics
    };

    // If `f` has panicked, resume unwinding.
    // If any of the child threads have panicked, return the panic errors.
    // Otherwise, everything is OK and return the result of `f`.
    match result {
        Err(err) => panic::resume_unwind(err),
        Ok(res) => {
            if panics.is_empty() {
                Ok(res)
            } else {
                Err(Box::new(panics))
            }
        }
    }
}

pub struct Scope<'env> {
    /// The list of the thread join handles.
    handles: Arc<Mutex<Vec<Arc<Mutex<Option<thread::JoinHandle<()>>>>>>>,

    /// Dropping this sender is a signal that the scope has been dropped.
    chan: mpsc::Sender<()>,

    /// Borrows data with lifetime `'env`.
    _marker: PhantomData<&'env ()>,
}

unsafe impl<'env> Sync for Scope<'env> {}

impl<'env> Scope<'env> {
    /// Create a scoped thread.
    ///
    /// `spawn` is similar to the [`spawn`] function in Rust's standard library. The difference is
    /// that this thread is scoped, meaning that it's guaranteed to terminate before the current
    /// stack frame goes away, allowing you to reference the parent stack frame directly. This is
    /// ensured by having the parent thread join on the child thread before the scope exits.
    ///
    /// [`spawn`]: https://doc.rust-lang.org/std/thread/fn.spawn.html
    pub fn spawn<'scope, F, T>(&'scope self, f: F) -> ScopedJoinHandle<'scope, T>
    where
        F: FnOnce(&Scope<'env>) -> T,
        F: Send + 'env,
        T: Send + 'env,
    {
        self.builder().spawn(f).unwrap()
    }

    /// Generates the base configuration for spawning a scoped thread, from which configuration
    /// methods can be chained.
    pub fn builder<'scope>(&'scope self) -> ScopedThreadBuilder<'scope, 'env> {
        ScopedThreadBuilder {
            scope: self,
            builder: thread::Builder::new(),
        }
    }
}

impl<'env> fmt::Debug for Scope<'env> {
    fn fmt(&self, f: &mut fmt::Formatter) -> fmt::Result {
        write!(f, "Scope {{ ... }}")
    }
}

/// Scoped thread configuration. Provides detailed control over the properties and behavior of new
/// scoped threads.
pub struct ScopedThreadBuilder<'scope, 'env: 'scope> {
    scope: &'scope Scope<'env>,
    builder: thread::Builder,
}

impl<'scope, 'env> ScopedThreadBuilder<'scope, 'env> {
    /// Names the thread-to-be. Currently the name is used for identification only in panic
    /// messages.
    pub fn name(mut self, name: String) -> ScopedThreadBuilder<'scope, 'env> {
        self.builder = self.builder.name(name);
        self
    }

    /// Sets the size of the stack for the new thread.
    pub fn stack_size(mut self, size: usize) -> ScopedThreadBuilder<'scope, 'env> {
        self.builder = self.builder.stack_size(size);
        self
    }

    /// Spawns a new thread, and returns a join handle for it.
    pub fn spawn<F, T>(self, f: F) -> io::Result<ScopedJoinHandle<'scope, T>>
    where
        F: FnOnce(&Scope<'env>) -> T,
        F: Send + 'env,
        T: Send + 'env,
    {
        // The result of `f` will be stored here.
        let result = Arc::new(Mutex::new(None));

        // Spawn the thread and grab its join handle and thread handle.
        let (handle, thread) = {
            let result = Arc::clone(&result);

            // A clone of the scope that will be moved into the new thread.
            let scope = Scope {
                handles: Arc::clone(&self.scope.handles),
                chan: self.scope.chan.clone(),
                _marker: PhantomData,
            };

            // Spawn the thread.
            let handle = unsafe {
                builder_spawn_unchecked(self.builder, move || {
                    // Make sure the scope is inside the closure with the proper `'env` lifetime.
                    let scope: Scope<'env> = scope;

                    // Run the closure.
                    let res = f(&scope);

                    // Store the result if the closure didn't panic.
                    *result.lock().unwrap() = Some(res);
                })?
            };

            let thread = handle.thread().clone();
            let handle = Arc::new(Mutex::new(Some(handle)));
            (handle, thread)
        };

        // Add the handle to the shared list of join handles.
        self.scope
            .handles
            .lock()
            .unwrap()
            .push(Arc::clone(&handle));

        Ok(ScopedJoinHandle {
            handle,
            result,
            thread,
            _marker: PhantomData,
        })
    }
}

unsafe impl<'scope, T> Send for ScopedJoinHandle<'scope, T> {}
unsafe impl<'scope, T> Sync for ScopedJoinHandle<'scope, T> {}

/// A handle to a scoped thread
pub struct ScopedJoinHandle<'scope, T: 'scope> {
    /// A join handle to the spawned thread.
    handle: Arc<Mutex<Option<thread::JoinHandle<()>>>>,

    /// Holds the result of the inner closure.
    result: Arc<Mutex<Option<T>>>,

    /// A handle to the the spawned thread.
    thread: thread::Thread,

    /// Borrows the parent scope with lifetime `'scope`.
    _marker: PhantomData<&'scope T>,
}

impl<'scope, T> ScopedJoinHandle<'scope, T> {
    /// Waits for the associated thread to finish.
    ///
    /// If the child thread panics, [`Err`] is returned with the parameter given to [`panic`].
    ///
    /// [`Err`]: https://doc.rust-lang.org/std/result/enum.Result.html#variant.Err
    /// [`panic`]: https://doc.rust-lang.org/std/macro.panic.html
    ///
    /// # Panics
    ///
    /// This function may panic on some platforms if a thread attempts to join itself or otherwise
    /// may create a deadlock with joining threads.
    pub fn join(self) -> thread::Result<T> {
        // Take out the handle. The handle will surely be available because the root scope waits
        // for nested scopes before joining remaining threads.
        let handle = self
            .handle
            .lock()
            .unwrap()
            .take()
            .unwrap();

        // Join the thread and then take the result out of its inner closure.
        handle.join().map(|()| {
            self.result
                .lock()
                .unwrap()
                .take()
                .unwrap()
        })
    }

    /// Gets the underlying [`std::thread::Thread`] handle.
    ///
    /// [`std::thread::Thread`]: https://doc.rust-lang.org/std/thread/struct.Thread.html
    pub fn thread(&self) -> &thread::Thread {
        &self.thread
    }
}

impl<'scope, T> fmt::Debug for ScopedJoinHandle<'scope, T> {
    fn fmt(&self, f: &mut fmt::Formatter) -> fmt::Result {
        write!(f, "ScopedJoinHandle {{ ... }}")
    }
}

<<<<<<< HEAD
#[cfg(test)]
mod tests {
    use super::{Scope, scope};

    use std::any::Any;
    use std::sync::atomic::AtomicUsize;
    use std::sync::atomic::Ordering;
    use std::thread::sleep;
    use std::time::Duration;

    const TIMES: usize = 10;
    const SMALL_STACK_SIZE: usize = 20;

    #[test]
    fn join() {
        let counter = AtomicUsize::new(0);
        scope(|scope| {
            let handle = scope.spawn(|_| {
                counter.store(1, Ordering::Relaxed);
            });
            assert!(handle.join().is_ok());

            let panic_handle = scope.spawn(|_| {
                panic!("\"My honey is running out!\", said Pooh.");
            });
            assert!(panic_handle.join().is_err());
        }).unwrap();

        // There should be sufficient synchronization.
        assert_eq!(1, counter.load(Ordering::Relaxed));
    }

    #[test]
    fn counter() {
        let counter = AtomicUsize::new(0);
        scope(|scope| {
            for _ in 0..TIMES {
                scope.spawn(|_| {
                    counter.fetch_add(1, Ordering::Relaxed);
                });
            }
        }).unwrap();

        assert_eq!(TIMES, counter.load(Ordering::Relaxed));
    }

    #[test]
    fn counter_builder() {
        let counter = AtomicUsize::new(0);
        scope(|scope| {
            for i in 0..TIMES {
                scope
                    .builder()
                    .name(format!("child-{}", i))
                    .stack_size(SMALL_STACK_SIZE)
                    .spawn(|_| {
                        counter.fetch_add(1, Ordering::Relaxed);
                    })
                    .unwrap();
            }
        }).unwrap();

        assert_eq!(TIMES, counter.load(Ordering::Relaxed));
    }

    #[test]
    fn counter_panic() {
        let counter = AtomicUsize::new(0);
        let result = scope(|scope| {
            scope.spawn(|_| {
                panic!("\"My honey is running out!\", said Pooh.");
            });
            sleep(Duration::from_millis(100));

            for _ in 0..TIMES {
                scope.spawn(|_| {
                    counter.fetch_add(1, Ordering::Relaxed);
                });
            }
        });

        assert_eq!(TIMES, counter.load(Ordering::Relaxed));
        assert!(result.is_err());
    }

    #[test]
    fn panic_twice() {
        let result = scope(|scope| {
            scope.spawn(|_| {
                sleep(Duration::from_millis(500));
                panic!("thread #1");
            });
            scope.spawn(|_| {
                panic!("thread #2");
            });
        });

        let err = result.unwrap_err();
        let vec = err.downcast_ref::<Vec<Box<Any + Send + 'static>>>().unwrap();
        assert_eq!(2, vec.len());

        let first = vec[0].downcast_ref::<&str>().unwrap();
        let second = vec[1].downcast_ref::<&str>().unwrap();
        assert_eq!("thread #1", *first);
        assert_eq!("thread #2", *second)
    }

    #[test]
    fn panic_many() {
        let result = scope(|scope| {
            scope.spawn(|_| panic!("deliberate panic #1"));
            scope.spawn(|_| panic!("deliberate panic #2"));
            scope.spawn(|_| panic!("deliberate panic #3"));
        });

        let err = result.unwrap_err();
        let vec = err
            .downcast_ref::<Vec<Box<Any + Send + 'static>>>()
            .unwrap();
        assert_eq!(3, vec.len());

        for panic in vec.iter() {
            let panic = panic.downcast_ref::<&str>().unwrap();
            assert!(
                *panic == "deliberate panic #1"
                    || *panic == "deliberate panic #2"
                    || *panic == "deliberate panic #3"
            );
        }
    }

    #[test]
    fn nesting() {
        let var = "foo".to_string();

        struct Wrapper<'a> {
            var: &'a String,
        }

        impl<'a> Wrapper<'a> {
            fn recurse(&'a self, scope: &Scope<'a>, depth: usize) {
                assert_eq!(self.var, "foo");

                if depth > 0 {
                    scope.spawn(move |scope| {
                        self.recurse(scope, depth - 1);
                    });
                }
            }
        }

        let wrapper = Wrapper {
            var: &var,
        };

        scope(|scope| {
            scope.spawn(|scope| {
                scope.spawn(|scope| {
                    wrapper.recurse(scope, 5);
                });
            });
        }).unwrap();
    }

    #[test]
    fn join_nested() {
        scope(|scope| {
            scope.spawn(|scope| {
                let handle = scope.spawn(|_| {
                    7
                });

                sleep(Duration::from_millis(200));
                handle.join().unwrap();
            });

            sleep(Duration::from_millis(100));
        }).unwrap();
=======
type ScopedThreadResult<T> = Arc<Mutex<Option<T>>>;

struct JoinState<T> {
    join_handle: thread::JoinHandle<()>,
    result: ScopedThreadResult<T>,
}

impl<T> JoinState<T> {
    fn new(join_handle: thread::JoinHandle<()>, result: ScopedThreadResult<T>) -> JoinState<T> {
        JoinState {
            join_handle,
            result,
        }
    }

    fn join(self) -> thread::Result<T> {
        let result = self.result;
        self.join_handle
            .join()
            .map(|_| result.lock().unwrap().take().unwrap())
    }
}

trait FnBox<T> {
    fn call_box(self: Box<Self>) -> T;
}

impl<T, F: FnOnce() -> T> FnBox<T> for F {
    fn call_box(self: Box<Self>) -> T {
        (*self)()
>>>>>>> 6547b511
    }
}<|MERGE_RESOLUTION|>--- conflicted
+++ resolved
@@ -409,218 +409,4 @@
     fn fmt(&self, f: &mut fmt::Formatter) -> fmt::Result {
         write!(f, "ScopedJoinHandle {{ ... }}")
     }
-}
-
-<<<<<<< HEAD
-#[cfg(test)]
-mod tests {
-    use super::{Scope, scope};
-
-    use std::any::Any;
-    use std::sync::atomic::AtomicUsize;
-    use std::sync::atomic::Ordering;
-    use std::thread::sleep;
-    use std::time::Duration;
-
-    const TIMES: usize = 10;
-    const SMALL_STACK_SIZE: usize = 20;
-
-    #[test]
-    fn join() {
-        let counter = AtomicUsize::new(0);
-        scope(|scope| {
-            let handle = scope.spawn(|_| {
-                counter.store(1, Ordering::Relaxed);
-            });
-            assert!(handle.join().is_ok());
-
-            let panic_handle = scope.spawn(|_| {
-                panic!("\"My honey is running out!\", said Pooh.");
-            });
-            assert!(panic_handle.join().is_err());
-        }).unwrap();
-
-        // There should be sufficient synchronization.
-        assert_eq!(1, counter.load(Ordering::Relaxed));
-    }
-
-    #[test]
-    fn counter() {
-        let counter = AtomicUsize::new(0);
-        scope(|scope| {
-            for _ in 0..TIMES {
-                scope.spawn(|_| {
-                    counter.fetch_add(1, Ordering::Relaxed);
-                });
-            }
-        }).unwrap();
-
-        assert_eq!(TIMES, counter.load(Ordering::Relaxed));
-    }
-
-    #[test]
-    fn counter_builder() {
-        let counter = AtomicUsize::new(0);
-        scope(|scope| {
-            for i in 0..TIMES {
-                scope
-                    .builder()
-                    .name(format!("child-{}", i))
-                    .stack_size(SMALL_STACK_SIZE)
-                    .spawn(|_| {
-                        counter.fetch_add(1, Ordering::Relaxed);
-                    })
-                    .unwrap();
-            }
-        }).unwrap();
-
-        assert_eq!(TIMES, counter.load(Ordering::Relaxed));
-    }
-
-    #[test]
-    fn counter_panic() {
-        let counter = AtomicUsize::new(0);
-        let result = scope(|scope| {
-            scope.spawn(|_| {
-                panic!("\"My honey is running out!\", said Pooh.");
-            });
-            sleep(Duration::from_millis(100));
-
-            for _ in 0..TIMES {
-                scope.spawn(|_| {
-                    counter.fetch_add(1, Ordering::Relaxed);
-                });
-            }
-        });
-
-        assert_eq!(TIMES, counter.load(Ordering::Relaxed));
-        assert!(result.is_err());
-    }
-
-    #[test]
-    fn panic_twice() {
-        let result = scope(|scope| {
-            scope.spawn(|_| {
-                sleep(Duration::from_millis(500));
-                panic!("thread #1");
-            });
-            scope.spawn(|_| {
-                panic!("thread #2");
-            });
-        });
-
-        let err = result.unwrap_err();
-        let vec = err.downcast_ref::<Vec<Box<Any + Send + 'static>>>().unwrap();
-        assert_eq!(2, vec.len());
-
-        let first = vec[0].downcast_ref::<&str>().unwrap();
-        let second = vec[1].downcast_ref::<&str>().unwrap();
-        assert_eq!("thread #1", *first);
-        assert_eq!("thread #2", *second)
-    }
-
-    #[test]
-    fn panic_many() {
-        let result = scope(|scope| {
-            scope.spawn(|_| panic!("deliberate panic #1"));
-            scope.spawn(|_| panic!("deliberate panic #2"));
-            scope.spawn(|_| panic!("deliberate panic #3"));
-        });
-
-        let err = result.unwrap_err();
-        let vec = err
-            .downcast_ref::<Vec<Box<Any + Send + 'static>>>()
-            .unwrap();
-        assert_eq!(3, vec.len());
-
-        for panic in vec.iter() {
-            let panic = panic.downcast_ref::<&str>().unwrap();
-            assert!(
-                *panic == "deliberate panic #1"
-                    || *panic == "deliberate panic #2"
-                    || *panic == "deliberate panic #3"
-            );
-        }
-    }
-
-    #[test]
-    fn nesting() {
-        let var = "foo".to_string();
-
-        struct Wrapper<'a> {
-            var: &'a String,
-        }
-
-        impl<'a> Wrapper<'a> {
-            fn recurse(&'a self, scope: &Scope<'a>, depth: usize) {
-                assert_eq!(self.var, "foo");
-
-                if depth > 0 {
-                    scope.spawn(move |scope| {
-                        self.recurse(scope, depth - 1);
-                    });
-                }
-            }
-        }
-
-        let wrapper = Wrapper {
-            var: &var,
-        };
-
-        scope(|scope| {
-            scope.spawn(|scope| {
-                scope.spawn(|scope| {
-                    wrapper.recurse(scope, 5);
-                });
-            });
-        }).unwrap();
-    }
-
-    #[test]
-    fn join_nested() {
-        scope(|scope| {
-            scope.spawn(|scope| {
-                let handle = scope.spawn(|_| {
-                    7
-                });
-
-                sleep(Duration::from_millis(200));
-                handle.join().unwrap();
-            });
-
-            sleep(Duration::from_millis(100));
-        }).unwrap();
-=======
-type ScopedThreadResult<T> = Arc<Mutex<Option<T>>>;
-
-struct JoinState<T> {
-    join_handle: thread::JoinHandle<()>,
-    result: ScopedThreadResult<T>,
-}
-
-impl<T> JoinState<T> {
-    fn new(join_handle: thread::JoinHandle<()>, result: ScopedThreadResult<T>) -> JoinState<T> {
-        JoinState {
-            join_handle,
-            result,
-        }
-    }
-
-    fn join(self) -> thread::Result<T> {
-        let result = self.result;
-        self.join_handle
-            .join()
-            .map(|_| result.lock().unwrap().take().unwrap())
-    }
-}
-
-trait FnBox<T> {
-    fn call_box(self: Box<Self>) -> T;
-}
-
-impl<T, F: FnOnce() -> T> FnBox<T> for F {
-    fn call_box(self: Box<Self>) -> T {
-        (*self)()
->>>>>>> 6547b511
-    }
 }