<<<<<<< HEAD
/// Scoped thread.
///
/// # Examples
///
/// A basic scoped thread:
///
/// ```
/// crossbeam_utils::thread::scope(|scope| {
///     scope.spawn(|| {
///         println!("Hello from a scoped thread!");
///     });
/// }).unwrap();
/// ```
///
/// When writing concurrent Rust programs, you'll sometimes see a pattern like this, using
/// [`std::thread::spawn`]:
///
/// ```ignore
/// let array = [1, 2, 3];
/// let mut guards = vec![];
///
/// for i in &array {
///     let guard = std::thread::spawn(move || {
///         println!("element: {}", i);
///     });
///
///     guards.push(guard);
/// }
///
/// for guard in guards {
///     guard.join().unwrap();
/// }
/// ```
///
/// The basic pattern is:
///
/// 1. Iterate over some collection.
/// 2. Spin up a thread to operate on each part of the collection.
/// 3. Join all the threads.
///
/// However, this code actually gives an error:
///
/// ```text
/// error: `array` does not live long enough
/// for i in &array {
///           ^~~~~
/// in expansion of for loop expansion
/// note: expansion site
/// note: reference must be valid for the static lifetime...
/// note: ...but borrowed value is only valid for the block suffix following statement 0 at ...
///     let array = [1, 2, 3];
///     let mut guards = vec![];
///
///     for i in &array {
///         let guard = std::thread::spawn(move || {
///             println!("element: {}", i);
/// ...
/// error: aborting due to previous error
/// ```
///
/// Because [`std::thread::spawn`] doesn't know about this scope, it requires a `'static` lifetime.
/// One way of giving it a proper lifetime is to use an [`Arc`]:
///
/// [`Arc`]: https://doc.rust-lang.org/stable/std/sync/struct.Arc.html
/// [`std::thread::spawn`]: https://doc.rust-lang.org/stable/std/thread/fn.spawn.html
///
/// ```
/// use std::sync::Arc;
///
/// let array = Arc::new([1, 2, 3]);
/// let mut guards = vec![];
///
/// for i in 0..array.len() {
///     let a = array.clone();
///
///     let guard = std::thread::spawn(move || {
///         println!("element: {}", a[i]);
///     });
///
///     guards.push(guard);
/// }
///
/// for guard in guards {
///     guard.join().unwrap();
/// }
/// ```
///
/// But this introduces unnecessary allocation, as `Arc<T>` puts its data on the heap, and we
/// also end up dealing with reference counts. We know that we're joining the threads before
/// our function returns, so just taking a reference _should_ be safe. Rust can't know that,
/// though.
///
/// Enter scoped threads. Here's our original example, using `spawn` from crossbeam rather
/// than from `std::thread`:
///
/// ```
/// let array = [1, 2, 3];
///
/// crossbeam_utils::thread::scope(|scope| {
///     for i in &array {
///         scope.spawn(move || {
///             println!("element: {}", i);
///         });
///     }
/// }).unwrap();
/// ```
///
/// Much more straightforward.
=======
//! Scoped thread.
//!
//! # Examples
//!
//! A basic scoped thread:
//!
//! ```
//! crossbeam_utils::thread::scope(|scope| {
//!     scope.spawn(|| {
//!         println!("Hello from a scoped thread!");
//!     });
//! }).unwrap();
//! ```
//!
//! When writing concurrent Rust programs, you'll sometimes see a pattern like this, using
//! [`std::thread::spawn`]:
//!
//! ```ignore
//! let array = [1, 2, 3];
//! let mut guards = vec![];
//!
//! for i in &array {
//!     let guard = std::thread::spawn(move || {
//!         println!("element: {}", i);
//!     });
//!
//!     guards.push(guard);
//! }
//!
//! for guard in guards {
//!     guard.join().unwrap();
//! }
//! ```
//!
//! The basic pattern is:
//!
//! 1. Iterate over some collection.
//! 2. Spin up a thread to operate on each part of the collection.
//! 3. Join all the threads.
//!
//! However, this code actually gives an error:
//!
//! ```text
//! error: `array` does not live long enough
//! for i in &array {
//!           ^~~~~
//! in expansion of for loop expansion
//! note: expansion site
//! note: reference must be valid for the static lifetime...
//! note: ...but borrowed value is only valid for the block suffix following statement 0 at ...
//!     let array = [1, 2, 3];
//!     let mut guards = vec![];
//!
//!     for i in &array {
//!         let guard = std::thread::spawn(move || {
//!             println!("element: {}", i);
//! ...
//! error: aborting due to previous error
//! ```
//!
//! Because [`std::thread::spawn`] doesn't know about this scope, it requires a `'static` lifetime.
//! One way of giving it a proper lifetime is to use an [`Arc`]:
//!
//! [`Arc`]: https://doc.rust-lang.org/stable/std/sync/struct.Arc.html
//! [`std::thread::spawn`]: https://doc.rust-lang.org/stable/std/thread/fn.spawn.html
//!
//! ```
//! use std::sync::Arc;
//!
//! let array = Arc::new([1, 2, 3]);
//! let mut guards = vec![];
//!
//! for i in 0..array.len() {
//!     let a = array.clone();
//!
//!     let guard = std::thread::spawn(move || {
//!         println!("element: {}", a[i]);
//!     });
//!
//!     guards.push(guard);
//! }
//!
//! for guard in guards {
//!     guard.join().unwrap();
//! }
//! ```
//!
//! But this introduces unnecessary allocation, as `Arc<T>` puts its data on the heap, and we
//! also end up dealing with reference counts. We know that we're joining the threads before
//! our function returns, so just taking a reference _should_ be safe. Rust can't know that,
//! though.
//!
//! Enter scoped threads. Here's our original example, using `spawn` from crossbeam rather
//! than from `std::thread`:
//!
//! ```
//! let array = [1, 2, 3];
//!
//! crossbeam_utils::thread::scope(|scope| {
//!     for i in &array {
//!         scope.spawn(move || {
//!             println!("element: {}", i);
//!         });
//!     }
//! }).unwrap();
//! ```
//!
//! Much more straightforward.

use std::any::Any;
>>>>>>> 49561df2
use std::cell::RefCell;
use std::fmt;
use std::io;
use std::marker::PhantomData;
use std::mem;
use std::panic;
use std::rc::Rc;
use std::sync::{
    atomic::{AtomicUsize, Ordering},
    Arc, Mutex,
};
use std::thread;

/// Like [`std::thread::spawn`], but without lifetime bounds on the closure.
///
/// [`std::thread::spawn`]: https://doc.rust-lang.org/stable/std/thread/fn.spawn.html
pub unsafe fn spawn_unchecked<'env, F, T>(f: F) -> thread::JoinHandle<T>
where
    F: FnOnce() -> T,
    F: Send + 'env,
    T: Send + 'static,
{
    let builder = thread::Builder::new();
    builder_spawn_unchecked(builder, f).unwrap()
}

/// Like [`std::thread::Builder::spawn`], but without lifetime bounds on the closure.
///
/// [`std::thread::Builder::spawn`]:
///     https://doc.rust-lang.org/nightly/std/thread/struct.Builder.html#method.spawn
pub unsafe fn builder_spawn_unchecked<'env, F, T>(
    builder: thread::Builder,
    f: F,
) -> io::Result<thread::JoinHandle<T>>
where
    F: FnOnce() -> T,
    F: Send + 'env,
    T: Send + 'static,
{
    let closure: Box<FnBox<T> + Send + 'env> = Box::new(f);
    let closure: Box<FnBox<T> + Send + 'static> = mem::transmute(closure);
    builder.spawn(move || closure.call_box())
}

/// Creates a new `Scope` for [*scoped thread spawning*](struct.Scope.html#method.spawn).
///
/// No matter what happens, before the `Scope` is dropped, it is guaranteed that all the unjoined
/// spawned scoped threads are joined.
///
/// `thread::scope()` returns `Ok(())` if all the unjoined spawned threads did not panic. It returns
/// `Err(e)` if one of them panics with `e`. If many of them panic, it is still guaranteed that all
/// the threads are joined, and `thread::scope()` returns `Err(e)` with `e` from a panicking thread.
///
/// # Examples
///
/// Creating and using a scope:
///
/// ```
/// crossbeam_utils::thread::scope(|scope| {
///     scope.spawn(|| println!("Exiting scope"));
///     scope.spawn(|| println!("Running child thread in scope"));
/// }).unwrap();
/// ```
pub fn scope<'env, F, R>(f: F) -> thread::Result<R>
where
    F: FnOnce(&Scope<'env>) -> R,
{
    let scope = Default::default();

    // Executes the scoped function. Panics will be caught as `Err`, which makes this function
    // exception safe.
    let result = panic::catch_unwind(panic::AssertUnwindSafe(|| f(&scope)));

    // Joins all the threads, if any of the threads (joins) panicked, returns the error Result.
    scope.join_all()?;
    result
}

#[derive(Default)]
pub struct Scope<'env> {
    /// The list of the thread join jobs.
    joins: RefCell<Vec<Box<FnBox<thread::Result<()>> + 'env>>>,
    // !Send + !Sync
    _marker: PhantomData<*const ()>,
}

impl<'env> Scope<'env> {
    /// Create a scoped thread.
    ///
    /// `spawn` is similar to the [`spawn`] function in Rust's standard library. The difference is
    /// that this thread is scoped, meaning that it's guaranteed to terminate before the current
    /// stack frame goes away, allowing you to reference the parent stack frame directly. This is
    /// ensured by having the parent thread join on the child thread before the scope exits.
    ///
    /// [`spawn`]: https://doc.rust-lang.org/std/thread/fn.spawn.html
    pub fn spawn<'scope, F, T>(&'scope self, f: F) -> ScopedJoinHandle<'scope, T>
    where
        F: FnOnce() -> T,
        F: Send + 'env,
        T: Send + 'env,
    {
        self.builder().spawn(f).unwrap()
    }

    /// Generates the base configuration for spawning a scoped thread, from which configuration
    /// methods can be chained.
    pub fn builder<'scope>(&'scope self) -> ScopedThreadBuilder<'scope, 'env> {
        ScopedThreadBuilder {
            scope: self,
            builder: thread::Builder::new(),
        }
    }

    /// Generates a wrapper around the scope that enables stat counting on all newly spawned or
    /// built scoped threads.
    pub fn stat_counting<'scope>(&'scope self) -> StatCountingScope<'scope, 'env> {
        StatCountingScope::from(self)
    }

    // This method is carefully written in a transactional style, so that it can be called directly
    // and, if any thread join panics, can be resumed in the unwinding this causes. By initially
    // running the method outside of any destructor, we avoid any leakage problems due to
    // @rust-lang/rust#14875.
    //
    // FIXME(jeehoonkang): @rust-lang/rust#14875 is fixed, so maybe we can remove the above comment.
    // But I'd like to write tests to check it before removing the comment.
    fn join_all(self) -> thread::Result<()> {
        self.joins
            .into_inner()
            .into_iter()
            .fold(Ok(()), |result, join| result.and(join.call_box()))
    }
}

impl<'env> fmt::Debug for Scope<'env> {
    fn fmt(&self, f: &mut fmt::Formatter) -> fmt::Result {
        write!(f, "Scope {{ ... }}")
    }
}

pub struct StatCountingScope<'scope, 'env: 'scope> {
    scope: &'scope Scope<'env>,
    stats: ScopeStats,
}

impl<'scope, 'env: 'scope> From<&'scope Scope<'env>> for StatCountingScope<'scope, 'env> {
    fn from(scope: &'scope Scope<'env>) -> Self {
        Self {
            scope,
            stats: Default::default(),
        }
    }
}

impl<'scope, 'env: 'scope> StatCountingScope<'scope, 'env> {
    /// Create a stat keeping scoped thread.
    ///
    /// This is essentially a wrapper function for `Scope::spawn`.
    /// To enable stat keeping for the scoped threads of a `Scope`, call the `Scope::stat_counting`
    /// function on a regular `Scope`.
    pub fn spawn<F, T>(&'scope self, f: F) -> ScopedJoinHandle<'scope, T>
    where
        F: FnOnce() -> T,
        F: Send + 'env,
        T: Send + 'env,
    {
        self.scope.spawn(wrap_stat_counting(&self.stats, f))
    }

    /// Generates the base configuration for spawning a scoped thread, from which configuration
    /// methods can be chained.
    ///
    /// This is a wrapper function for `Scope::builder`.
    pub fn builder(&'scope self) -> StatCountingScopedThreadBuilder<'scope, 'env> {
        StatCountingScopedThreadBuilder {
            scope: self,
            builder: self.scope.builder(),
        }
    }

    /// Get the current count of running threads.
    ///
    /// This is not guaranteed to be completely accurate, as there is a small delay between the
    /// decrementing of the running count and the incrementing of the completed/panicked count.
    pub fn running_count(&self) -> usize {
        self.stats.running.load(Ordering::SeqCst)
    }

    /// Get the current count of completed threads.
    ///
    /// This is not guaranteed to be completely accurate, as there is a small delay between the
    /// decrementing of the running count and the incrementing of the completed/panicked count.
    pub fn completed_count(&self) -> usize {
        self.stats.completed.load(Ordering::SeqCst)
    }

    /// Get the current count of panicked threads.
    ///
    /// This is not guaranteed to be completely accurate, as there is a small delay between the
    /// decrementing of the running count and the incrementing of the completed/panicked count.
    pub fn panicked_count(&self) -> usize {
        self.stats.panicked.load(Ordering::SeqCst)
    }
}

impl<'scope, 'env: 'scope> fmt::Debug for StatCountingScope<'scope, 'env> {
    fn fmt(&self, f: &mut fmt::Formatter) -> fmt::Result {
        write!(f, "StatCountingScope {{ ... }}")
    }
}

/// Scoped thread configuration. Provides detailed control over the properties and behavior of new
/// scoped threads.
pub struct ScopedThreadBuilder<'scope, 'env: 'scope> {
    scope: &'scope Scope<'env>,
    builder: thread::Builder,
}

impl<'scope, 'env: 'scope> ScopedThreadBuilder<'scope, 'env> {
    /// Names the thread-to-be. Currently the name is used for identification only in panic
    /// messages.
    pub fn name(mut self, name: String) -> ScopedThreadBuilder<'scope, 'env> {
        self.builder = self.builder.name(name);
        self
    }

    /// Sets the size of the stack for the new thread.
    pub fn stack_size(mut self, size: usize) -> ScopedThreadBuilder<'scope, 'env> {
        self.builder = self.builder.stack_size(size);
        self
    }

    /// Spawns a new thread, and returns a join handle for it.
    pub fn spawn<F, T>(self, f: F) -> io::Result<ScopedJoinHandle<'scope, T>>
    where
        F: FnOnce() -> T,
        F: Send + 'env,
        T: Send + 'env,
    {
        let result = Arc::new(Mutex::new(None));

        let join_handle = unsafe {
            let mut thread_result = Arc::clone(&result);
            builder_spawn_unchecked(self.builder, move || {
                *thread_result.lock().unwrap() = Some(f());
            })
        }?;

        let thread = join_handle.thread().clone();

        let join_state = JoinState::<T>::new(join_handle, result);
        let deferred_handle = Rc::new(RefCell::new(Some(join_state)));
        let my_handle = deferred_handle.clone();

        self.scope.joins.borrow_mut().push(Box::new(move || {
            let state = deferred_handle.borrow_mut().take();
            if let Some(state) = state {
                state.join().map(|_| ())
            } else {
                Ok(())
            }
        }));

        Ok(ScopedJoinHandle {
            inner: my_handle,
            thread: thread,
            _marker: PhantomData,
        })
    }
}

/// Scoped thread configuration with stat counting (a wrapper for `ScopedThreadBuilder`)
///
/// Provides detailed control over the properties and behavior of new scoped threads.
pub struct StatCountingScopedThreadBuilder<'scope, 'env: 'scope> {
    scope: &'scope StatCountingScope<'scope, 'env>,
    builder: ScopedThreadBuilder<'scope, 'env>,
}

impl<'scope, 'env: 'scope> StatCountingScopedThreadBuilder<'scope, 'env> {
    /// Wrapper function for `ScopedThreadBuilder::name`
    pub fn name(mut self, name: String) -> Self {
        self.builder = self.builder.name(name);
        self
    }

    /// Wrapper function for `ScopedThreadBuilder::stack_size`
    pub fn stack_size(mut self, size: usize) -> Self {
        self.builder = self.builder.stack_size(size);
        self
    }

    /// Spawns a new thread, and returns a join handle for it.
    pub fn spawn<F, T>(self, f: F) -> io::Result<ScopedJoinHandle<'scope, T>>
    where
        F: FnOnce() -> T,
        F: Send + 'env,
        T: Send + 'env,
    {
        self.builder.spawn(wrap_stat_counting(&self.scope.stats, f))
    }
}

//FIXME(oliver-giersch): Is this a good idea in combination with `Rc<RefCell<_>>`?
unsafe impl<'scope, T> Send for ScopedJoinHandle<'scope, T> {}
unsafe impl<'scope, T> Sync for ScopedJoinHandle<'scope, T> {}

/// A handle to a scoped thread
pub struct ScopedJoinHandle<'scope, T: 'scope> {
    // !Send + !Sync
    inner: Rc<RefCell<Option<JoinState<T>>>>,
    thread: thread::Thread,
    _marker: PhantomData<&'scope T>,
}

impl<'scope, T> ScopedJoinHandle<'scope, T> {
    /// Waits for the associated thread to finish.
    ///
    /// If the child thread panics, [`Err`] is returned with the parameter given to [`panic`].
    ///
    /// [`Err`]: https://doc.rust-lang.org/std/result/enum.Result.html#variant.Err
    /// [`panic`]: https://doc.rust-lang.org/std/macro.panic.html
    ///
    /// # Panics
    ///
    /// This function may panic on some platforms if a thread attempts to join itself or otherwise
    /// may create a deadlock with joining threads.
    pub fn join(self) -> thread::Result<T> {
        let state = (*self.inner.borrow_mut()).take();
        state.unwrap().join()
    }

    /// Gets the underlying [`std::thread::Thread`] handle.
    ///
    /// [`std::thread::Thread`]: https://doc.rust-lang.org/std/thread/struct.Thread.html
    pub fn thread(&self) -> &thread::Thread {
        &self.thread
    }
}

impl<'scope, T> fmt::Debug for ScopedJoinHandle<'scope, T> {
    fn fmt(&self, f: &mut fmt::Formatter) -> fmt::Result {
        write!(f, "ScopedJoinHandle {{ ... }}")
    }
}

type ScopedThreadResult<T> = Arc<Mutex<Option<T>>>;

struct JoinState<T> {
    join_handle: thread::JoinHandle<()>,
    result: ScopedThreadResult<T>,
}

impl<T> JoinState<T> {
    fn new(join_handle: thread::JoinHandle<()>, result: ScopedThreadResult<T>) -> JoinState<T> {
        JoinState {
            join_handle,
            result,
        }
    }

    fn join(self) -> thread::Result<T> {
        let result = self.result;
        self.join_handle
            .join()
            .map(|_| result.lock().unwrap().take().unwrap())
    }
}

#[derive(Default)]
struct ScopeStats {
    running: AtomicUsize,
    completed: AtomicUsize,
    panicked: AtomicUsize,
}

/// Wrap a thread closure to enable stat counting with a `StatCountingScope`.
///
/// The lifetime transmutation is safe, because no references to the stats can leak out of the
/// closure and the guard is guaranteed to be dropped at the end of the closure.
fn wrap_stat_counting<'env, 'scope, F, T>(
    stats: &'scope ScopeStats,
    f: F,
) -> impl FnOnce() -> T + Send + 'env
where
    'env: 'scope,
    F: FnOnce() -> T,
    F: Send + 'env,
    T: Send + 'env,
{
    // This is necessary to satisfy the lifetime bound on the closure (`'env`) and to keep the
    // `StatKeepingScope` entirely separate/opt-in.
    let stats: &'env ScopeStats = unsafe { mem::transmute(stats) };
    move || {
        stats.running.fetch_add(1, Ordering::SeqCst);
        match panic::catch_unwind(panic::AssertUnwindSafe(|| f())) {
            Ok(res) => {
                stats.running.fetch_sub(1, Ordering::SeqCst);
                stats.completed.fetch_add(1, Ordering::SeqCst);
                return res;
            }
            Err(err) => {
                stats.running.fetch_sub(1, Ordering::SeqCst);
                stats.panicked.fetch_add(1, Ordering::SeqCst);
                panic::resume_unwind(err);
            }
        };
    }
}

#[doc(hidden)]
trait FnBox<T> {
    fn call_box(self: Box<Self>) -> T;
}

impl<T, F: FnOnce() -> T> FnBox<T> for F {
    fn call_box(self: Box<Self>) -> T {
        (*self)()
    }
}

#[cfg(test)]
mod tests {
    use super::*;
    use std::sync::atomic::AtomicUsize;
    use std::sync::atomic::Ordering;
    use std::{thread, time};

    const TIMES: usize = 10;
    const SMALL_STACK_SIZE: usize = 20;

    #[test]
    fn join() {
        let counter = AtomicUsize::new(0);
        scope(|scope| {
            let handle = scope.spawn(|| {
                counter.store(1, Ordering::Relaxed);
            });
            assert!(handle.join().is_ok());

            let panic_handle = scope.spawn(|| {
                panic!("\"My honey is running out!\", said Pooh.");
            });
            assert!(panic_handle.join().is_err());
        }).unwrap();

        // There should be sufficient synchronization.
        assert_eq!(1, counter.load(Ordering::Relaxed));
    }

    #[test]
    fn counter() {
        let counter = AtomicUsize::new(0);
        scope(|scope| {
            for _ in 0..TIMES {
                scope.spawn(|| {
                    counter.fetch_add(1, Ordering::Relaxed);
                });
            }
        }).unwrap();

        assert_eq!(TIMES, counter.load(Ordering::Relaxed));
    }

    #[test]
    fn counter_builder() {
        let counter = AtomicUsize::new(0);
        scope(|scope| {
            for i in 0..TIMES {
                scope
                    .builder()
                    .name(format!("child-{}", i))
                    .stack_size(SMALL_STACK_SIZE)
                    .spawn(|| {
                        counter.fetch_add(1, Ordering::Relaxed);
                    })
                    .unwrap();
            }
        }).unwrap();

        assert_eq!(TIMES, counter.load(Ordering::Relaxed));
    }

    #[test]
    fn counter_panic() {
        let counter = AtomicUsize::new(0);
        let result = scope(|scope| {
            scope.spawn(|| {
                panic!("\"My honey is running out!\", said Pooh.");
            });
            thread::sleep(time::Duration::from_millis(100));

            for _ in 0..TIMES {
                scope.spawn(|| {
                    counter.fetch_add(1, Ordering::Relaxed);
                });
            }
        });

        assert_eq!(TIMES, counter.load(Ordering::Relaxed));
        assert!(result.is_err());
    }

    #[test]
    fn panic_twice() {
        let result = scope(|scope| {
            scope.spawn(|| {
                panic!();
            });
            panic!();
        });
        assert!(result.is_err());
    }
}<|MERGE_RESOLUTION|>--- conflicted
+++ resolved
@@ -1,113 +1,3 @@
-<<<<<<< HEAD
-/// Scoped thread.
-///
-/// # Examples
-///
-/// A basic scoped thread:
-///
-/// ```
-/// crossbeam_utils::thread::scope(|scope| {
-///     scope.spawn(|| {
-///         println!("Hello from a scoped thread!");
-///     });
-/// }).unwrap();
-/// ```
-///
-/// When writing concurrent Rust programs, you'll sometimes see a pattern like this, using
-/// [`std::thread::spawn`]:
-///
-/// ```ignore
-/// let array = [1, 2, 3];
-/// let mut guards = vec![];
-///
-/// for i in &array {
-///     let guard = std::thread::spawn(move || {
-///         println!("element: {}", i);
-///     });
-///
-///     guards.push(guard);
-/// }
-///
-/// for guard in guards {
-///     guard.join().unwrap();
-/// }
-/// ```
-///
-/// The basic pattern is:
-///
-/// 1. Iterate over some collection.
-/// 2. Spin up a thread to operate on each part of the collection.
-/// 3. Join all the threads.
-///
-/// However, this code actually gives an error:
-///
-/// ```text
-/// error: `array` does not live long enough
-/// for i in &array {
-///           ^~~~~
-/// in expansion of for loop expansion
-/// note: expansion site
-/// note: reference must be valid for the static lifetime...
-/// note: ...but borrowed value is only valid for the block suffix following statement 0 at ...
-///     let array = [1, 2, 3];
-///     let mut guards = vec![];
-///
-///     for i in &array {
-///         let guard = std::thread::spawn(move || {
-///             println!("element: {}", i);
-/// ...
-/// error: aborting due to previous error
-/// ```
-///
-/// Because [`std::thread::spawn`] doesn't know about this scope, it requires a `'static` lifetime.
-/// One way of giving it a proper lifetime is to use an [`Arc`]:
-///
-/// [`Arc`]: https://doc.rust-lang.org/stable/std/sync/struct.Arc.html
-/// [`std::thread::spawn`]: https://doc.rust-lang.org/stable/std/thread/fn.spawn.html
-///
-/// ```
-/// use std::sync::Arc;
-///
-/// let array = Arc::new([1, 2, 3]);
-/// let mut guards = vec![];
-///
-/// for i in 0..array.len() {
-///     let a = array.clone();
-///
-///     let guard = std::thread::spawn(move || {
-///         println!("element: {}", a[i]);
-///     });
-///
-///     guards.push(guard);
-/// }
-///
-/// for guard in guards {
-///     guard.join().unwrap();
-/// }
-/// ```
-///
-/// But this introduces unnecessary allocation, as `Arc<T>` puts its data on the heap, and we
-/// also end up dealing with reference counts. We know that we're joining the threads before
-/// our function returns, so just taking a reference _should_ be safe. Rust can't know that,
-/// though.
-///
-/// Enter scoped threads. Here's our original example, using `spawn` from crossbeam rather
-/// than from `std::thread`:
-///
-/// ```
-/// let array = [1, 2, 3];
-///
-/// crossbeam_utils::thread::scope(|scope| {
-///     for i in &array {
-///         scope.spawn(move || {
-///             println!("element: {}", i);
-///         });
-///     }
-/// }).unwrap();
-/// ```
-///
-/// Much more straightforward.
-=======
 //! Scoped thread.
 //!
 //! # Examples
@@ -218,19 +108,27 @@
 //! Much more straightforward.
 
 use std::any::Any;
->>>>>>> 49561df2
 use std::cell::RefCell;
 use std::fmt;
 use std::io;
 use std::marker::PhantomData;
 use std::mem;
+use std::ops::DerefMut;
 use std::panic;
 use std::rc::Rc;
-use std::sync::{
-    atomic::{AtomicUsize, Ordering},
-    Arc, Mutex,
-};
+use std::sync::{Arc, Mutex};
 use std::thread;
+
+#[doc(hidden)]
+trait FnBox<T> {
+    fn call_box(self: Box<Self>) -> T;
+}
+
+impl<T, F: FnOnce() -> T> FnBox<T> for F {
+    fn call_box(self: Box<Self>) -> T {
+        (*self)()
+    }
+}
 
 /// Like [`std::thread::spawn`], but without lifetime bounds on the closure.
 ///
@@ -263,6 +161,47 @@
     builder.spawn(move || closure.call_box())
 }
 
+pub struct Scope<'env> {
+    /// The list of the thread join jobs.
+    joins: RefCell<Vec<Box<FnBox<thread::Result<()>> + 'env>>>,
+    /// Thread panics invoked so far.
+    panics: Vec<Box<Any + Send + 'static>>,
+    // !Send + !Sync
+    _marker: PhantomData<*const ()>,
+}
+
+struct JoinState<T> {
+    join_handle: thread::JoinHandle<()>,
+    result: ScopedThreadResult<T>,
+}
+
+impl<T> JoinState<T> {
+    fn new(join_handle: thread::JoinHandle<()>, result: ScopedThreadResult<T>) -> JoinState<T> {
+        JoinState {
+            join_handle,
+            result,
+        }
+    }
+
+    fn join(self) -> thread::Result<T> {
+        let result = self.result;
+        self.join_handle
+            .join()
+            .map(|_| result.lock().unwrap().take().unwrap())
+    }
+}
+
+/// A handle to a scoped thread
+pub struct ScopedJoinHandle<'scope, T: 'scope> {
+    // !Send + !Sync
+    inner: Rc<RefCell<Option<JoinState<T>>>>,
+    thread: thread::Thread,
+    _marker: PhantomData<&'scope T>,
+}
+
+unsafe impl<'scope, T> Send for ScopedJoinHandle<'scope, T> {}
+unsafe impl<'scope, T> Sync for ScopedJoinHandle<'scope, T> {}
+
 /// Creates a new `Scope` for [*scoped thread spawning*](struct.Scope.html#method.spawn).
 ///
 /// No matter what happens, before the `Scope` is dropped, it is guaranteed that all the unjoined
@@ -286,26 +225,58 @@
 where
     F: FnOnce(&Scope<'env>) -> R,
 {
-    let scope = Default::default();
-
-    // Executes the scoped function. Panics will be caught as `Err`, which makes this function
-    // exception safe.
+    let mut scope = Scope {
+        joins: RefCell::new(Vec::new()),
+        panics: Vec::new(),
+        _marker: PhantomData,
+    };
+
+    // Executes the scoped function. Panic will be catched as `Err`.
     let result = panic::catch_unwind(panic::AssertUnwindSafe(|| f(&scope)));
 
-    // Joins all the threads, if any of the threads (joins) panicked, returns the error Result.
-    scope.join_all()?;
+    // Joins all the threads.
+    scope.join_all();
+    let panic = scope.panics.pop();
+
+    // If any of the threads panicked, returns the panic's payload.
+    if let Some(payload) = panic {
+        return Err(payload);
+    }
+
+    // Returns the result of the scoped function.
     result
 }
 
-#[derive(Default)]
-pub struct Scope<'env> {
-    /// The list of the thread join jobs.
-    joins: RefCell<Vec<Box<FnBox<thread::Result<()>> + 'env>>>,
-    // !Send + !Sync
-    _marker: PhantomData<*const ()>,
+impl<'env> fmt::Debug for Scope<'env> {
+    fn fmt(&self, f: &mut fmt::Formatter) -> fmt::Result {
+        write!(f, "Scope {{ ... }}")
+    }
+}
+
+impl<'scope, T> fmt::Debug for ScopedJoinHandle<'scope, T> {
+    fn fmt(&self, f: &mut fmt::Formatter) -> fmt::Result {
+        write!(f, "ScopedJoinHandle {{ ... }}")
+    }
 }
 
 impl<'env> Scope<'env> {
+    // This method is carefully written in a transactional style, so that it can be called directly
+    // and, if any thread join panics, can be resumed in the unwinding this causes. By initially
+    // running the method outside of any destructor, we avoid any leakage problems due to
+    // @rust-lang/rust#14875.
+    //
+    // FIXME(jeehoonkang): @rust-lang/rust#14875 is fixed, so maybe we can remove the above comment.
+    // But I'd like to write tests to check it before removing the comment.
+    fn join_all(&mut self) {
+        let mut joins = self.joins.borrow_mut();
+        for join in joins.drain(..) {
+            let result = join.call_box();
+            if let Err(payload) = result {
+                self.panics.push(payload);
+            }
+        }
+    }
+
     /// Create a scoped thread.
     ///
     /// `spawn` is similar to the [`spawn`] function in Rust's standard library. The difference is
@@ -331,103 +302,6 @@
             builder: thread::Builder::new(),
         }
     }
-
-    /// Generates a wrapper around the scope that enables stat counting on all newly spawned or
-    /// built scoped threads.
-    pub fn stat_counting<'scope>(&'scope self) -> StatCountingScope<'scope, 'env> {
-        StatCountingScope::from(self)
-    }
-
-    // This method is carefully written in a transactional style, so that it can be called directly
-    // and, if any thread join panics, can be resumed in the unwinding this causes. By initially
-    // running the method outside of any destructor, we avoid any leakage problems due to
-    // @rust-lang/rust#14875.
-    //
-    // FIXME(jeehoonkang): @rust-lang/rust#14875 is fixed, so maybe we can remove the above comment.
-    // But I'd like to write tests to check it before removing the comment.
-    fn join_all(self) -> thread::Result<()> {
-        self.joins
-            .into_inner()
-            .into_iter()
-            .fold(Ok(()), |result, join| result.and(join.call_box()))
-    }
-}
-
-impl<'env> fmt::Debug for Scope<'env> {
-    fn fmt(&self, f: &mut fmt::Formatter) -> fmt::Result {
-        write!(f, "Scope {{ ... }}")
-    }
-}
-
-pub struct StatCountingScope<'scope, 'env: 'scope> {
-    scope: &'scope Scope<'env>,
-    stats: ScopeStats,
-}
-
-impl<'scope, 'env: 'scope> From<&'scope Scope<'env>> for StatCountingScope<'scope, 'env> {
-    fn from(scope: &'scope Scope<'env>) -> Self {
-        Self {
-            scope,
-            stats: Default::default(),
-        }
-    }
-}
-
-impl<'scope, 'env: 'scope> StatCountingScope<'scope, 'env> {
-    /// Create a stat keeping scoped thread.
-    ///
-    /// This is essentially a wrapper function for `Scope::spawn`.
-    /// To enable stat keeping for the scoped threads of a `Scope`, call the `Scope::stat_counting`
-    /// function on a regular `Scope`.
-    pub fn spawn<F, T>(&'scope self, f: F) -> ScopedJoinHandle<'scope, T>
-    where
-        F: FnOnce() -> T,
-        F: Send + 'env,
-        T: Send + 'env,
-    {
-        self.scope.spawn(wrap_stat_counting(&self.stats, f))
-    }
-
-    /// Generates the base configuration for spawning a scoped thread, from which configuration
-    /// methods can be chained.
-    ///
-    /// This is a wrapper function for `Scope::builder`.
-    pub fn builder(&'scope self) -> StatCountingScopedThreadBuilder<'scope, 'env> {
-        StatCountingScopedThreadBuilder {
-            scope: self,
-            builder: self.scope.builder(),
-        }
-    }
-
-    /// Get the current count of running threads.
-    ///
-    /// This is not guaranteed to be completely accurate, as there is a small delay between the
-    /// decrementing of the running count and the incrementing of the completed/panicked count.
-    pub fn running_count(&self) -> usize {
-        self.stats.running.load(Ordering::SeqCst)
-    }
-
-    /// Get the current count of completed threads.
-    ///
-    /// This is not guaranteed to be completely accurate, as there is a small delay between the
-    /// decrementing of the running count and the incrementing of the completed/panicked count.
-    pub fn completed_count(&self) -> usize {
-        self.stats.completed.load(Ordering::SeqCst)
-    }
-
-    /// Get the current count of panicked threads.
-    ///
-    /// This is not guaranteed to be completely accurate, as there is a small delay between the
-    /// decrementing of the running count and the incrementing of the completed/panicked count.
-    pub fn panicked_count(&self) -> usize {
-        self.stats.panicked.load(Ordering::SeqCst)
-    }
-}
-
-impl<'scope, 'env: 'scope> fmt::Debug for StatCountingScope<'scope, 'env> {
-    fn fmt(&self, f: &mut fmt::Formatter) -> fmt::Result {
-        write!(f, "StatCountingScope {{ ... }}")
-    }
 }
 
 /// Scoped thread configuration. Provides detailed control over the properties and behavior of new
@@ -474,7 +348,7 @@
         let my_handle = deferred_handle.clone();
 
         self.scope.joins.borrow_mut().push(Box::new(move || {
-            let state = deferred_handle.borrow_mut().take();
+            let state = deferred_handle.borrow_mut().deref_mut().take();
             if let Some(state) = state {
                 state.join().map(|_| ())
             } else {
@@ -490,50 +364,6 @@
     }
 }
 
-/// Scoped thread configuration with stat counting (a wrapper for `ScopedThreadBuilder`)
-///
-/// Provides detailed control over the properties and behavior of new scoped threads.
-pub struct StatCountingScopedThreadBuilder<'scope, 'env: 'scope> {
-    scope: &'scope StatCountingScope<'scope, 'env>,
-    builder: ScopedThreadBuilder<'scope, 'env>,
-}
-
-impl<'scope, 'env: 'scope> StatCountingScopedThreadBuilder<'scope, 'env> {
-    /// Wrapper function for `ScopedThreadBuilder::name`
-    pub fn name(mut self, name: String) -> Self {
-        self.builder = self.builder.name(name);
-        self
-    }
-
-    /// Wrapper function for `ScopedThreadBuilder::stack_size`
-    pub fn stack_size(mut self, size: usize) -> Self {
-        self.builder = self.builder.stack_size(size);
-        self
-    }
-
-    /// Spawns a new thread, and returns a join handle for it.
-    pub fn spawn<F, T>(self, f: F) -> io::Result<ScopedJoinHandle<'scope, T>>
-    where
-        F: FnOnce() -> T,
-        F: Send + 'env,
-        T: Send + 'env,
-    {
-        self.builder.spawn(wrap_stat_counting(&self.scope.stats, f))
-    }
-}
-
-//FIXME(oliver-giersch): Is this a good idea in combination with `Rc<RefCell<_>>`?
-unsafe impl<'scope, T> Send for ScopedJoinHandle<'scope, T> {}
-unsafe impl<'scope, T> Sync for ScopedJoinHandle<'scope, T> {}
-
-/// A handle to a scoped thread
-pub struct ScopedJoinHandle<'scope, T: 'scope> {
-    // !Send + !Sync
-    inner: Rc<RefCell<Option<JoinState<T>>>>,
-    thread: thread::Thread,
-    _marker: PhantomData<&'scope T>,
-}
-
 impl<'scope, T> ScopedJoinHandle<'scope, T> {
     /// Waits for the associated thread to finish.
     ///
@@ -547,7 +377,7 @@
     /// This function may panic on some platforms if a thread attempts to join itself or otherwise
     /// may create a deadlock with joining threads.
     pub fn join(self) -> thread::Result<T> {
-        let state = (*self.inner.borrow_mut()).take();
+        let state = self.inner.borrow_mut().deref_mut().take();
         state.unwrap().join()
     }
 
@@ -559,86 +389,18 @@
     }
 }
 
-impl<'scope, T> fmt::Debug for ScopedJoinHandle<'scope, T> {
-    fn fmt(&self, f: &mut fmt::Formatter) -> fmt::Result {
-        write!(f, "ScopedJoinHandle {{ ... }}")
+impl<'env> Drop for Scope<'env> {
+    fn drop(&mut self) {
+        // Note that `self.joins` can be non-empty when the code inside a `scope()` panics and
+        // `drop()` is called in unwinding. Even if it's the case, we will join the unjoined
+        // threads.
+        //
+        // We ignore panics from any threads because we're in course of unwinding anyway.
+        self.join_all();
     }
 }
 
 type ScopedThreadResult<T> = Arc<Mutex<Option<T>>>;
-
-struct JoinState<T> {
-    join_handle: thread::JoinHandle<()>,
-    result: ScopedThreadResult<T>,
-}
-
-impl<T> JoinState<T> {
-    fn new(join_handle: thread::JoinHandle<()>, result: ScopedThreadResult<T>) -> JoinState<T> {
-        JoinState {
-            join_handle,
-            result,
-        }
-    }
-
-    fn join(self) -> thread::Result<T> {
-        let result = self.result;
-        self.join_handle
-            .join()
-            .map(|_| result.lock().unwrap().take().unwrap())
-    }
-}
-
-#[derive(Default)]
-struct ScopeStats {
-    running: AtomicUsize,
-    completed: AtomicUsize,
-    panicked: AtomicUsize,
-}
-
-/// Wrap a thread closure to enable stat counting with a `StatCountingScope`.
-///
-/// The lifetime transmutation is safe, because no references to the stats can leak out of the
-/// closure and the guard is guaranteed to be dropped at the end of the closure.
-fn wrap_stat_counting<'env, 'scope, F, T>(
-    stats: &'scope ScopeStats,
-    f: F,
-) -> impl FnOnce() -> T + Send + 'env
-where
-    'env: 'scope,
-    F: FnOnce() -> T,
-    F: Send + 'env,
-    T: Send + 'env,
-{
-    // This is necessary to satisfy the lifetime bound on the closure (`'env`) and to keep the
-    // `StatKeepingScope` entirely separate/opt-in.
-    let stats: &'env ScopeStats = unsafe { mem::transmute(stats) };
-    move || {
-        stats.running.fetch_add(1, Ordering::SeqCst);
-        match panic::catch_unwind(panic::AssertUnwindSafe(|| f())) {
-            Ok(res) => {
-                stats.running.fetch_sub(1, Ordering::SeqCst);
-                stats.completed.fetch_add(1, Ordering::SeqCst);
-                return res;
-            }
-            Err(err) => {
-                stats.running.fetch_sub(1, Ordering::SeqCst);
-                stats.panicked.fetch_add(1, Ordering::SeqCst);
-                panic::resume_unwind(err);
-            }
-        };
-    }
-}
-
-#[doc(hidden)]
-trait FnBox<T> {
-    fn call_box(self: Box<Self>) -> T;
-}
-
-impl<T, F: FnOnce() -> T> FnBox<T> for F {
-    fn call_box(self: Box<Self>) -> T {
-        (*self)()
-    }
-}
 
 #[cfg(test)]
 mod tests {
