/// Scoped thread.
///
/// # Examples
///
/// A basic scoped thread:
///
/// ```
/// crossbeam_utils::thread::scope(|scope| {
///     scope.spawn(|| {
///         println!("Hello from a scoped thread!");
///     });
/// }).unwrap();
/// ```
///
/// When writing concurrent Rust programs, you'll sometimes see a pattern like this, using
/// [`std::thread::spawn`][spawn]:
///
/// ```ignore
/// let array = [1, 2, 3];
/// let mut guards = vec![];
///
/// for i in &array {
///     let guard = std::thread::spawn(move || {
///         println!("element: {}", i);
///     });
///
///     guards.push(guard);
/// }
///
/// for guard in guards {
///     guard.join().unwrap();
/// }
/// ```
///
/// The basic pattern is:
///
/// 1. Iterate over some collection.
/// 2. Spin up a thread to operate on each part of the collection.
/// 3. Join all the threads.
///
/// However, this code actually gives an error:
///
/// ```text
/// error: `array` does not live long enough
/// for i in &array {
///           ^~~~~
/// in expansion of for loop expansion
/// note: expansion site
/// note: reference must be valid for the static lifetime...
/// note: ...but borrowed value is only valid for the block suffix following statement 0 at ...
///     let array = [1, 2, 3];
///     let mut guards = vec![];
///
///     for i in &array {
///         let guard = std::thread::spawn(move || {
///             println!("element: {}", i);
/// ...
/// error: aborting due to previous error
/// ```
///
/// Because [`std::thread::spawn`][spawn] doesn't know about this scope, it requires a
/// `'static` lifetime. One way of giving it a proper lifetime is to use an [`Arc`][arc]:
///
/// [arc]: http://doc.rust-lang.org/stable/std/sync/struct.Arc.html
/// [spawn]: https://doc.rust-lang.org/stable/std/thread/fn.spawn.html
///
/// ```
/// use std::sync::Arc;
///
/// let array = Arc::new([1, 2, 3]);
/// let mut guards = vec![];
///
/// for i in 0..array.len() {
///     let a = array.clone();
///
///     let guard = std::thread::spawn(move || {
///         println!("element: {}", a[i]);
///     });
///
///     guards.push(guard);
/// }
///
/// for guard in guards {
///     guard.join().unwrap();
/// }
/// ```
///
/// But this introduces unnecessary allocation, as `Arc<T>` puts its data on the heap, and we
/// also end up dealing with reference counts. We know that we're joining the threads before
/// our function returns, so just taking a reference _should_ be safe. Rust can't know that,
/// though.
///
/// Enter scoped threads. Here's our original example, using `spawn` from crossbeam rather
/// than from `std::thread`:
///
/// ```
/// let array = [1, 2, 3];
///
/// crossbeam_utils::thread::scope(|scope| {
///     for i in &array {
///         scope.spawn(move || {
///             println!("element: {}", i);
///         });
///     }
/// }).unwrap();
/// ```
///
/// Much more straightforward.

use std::cell::RefCell;
use std::fmt;
use std::marker::PhantomData;
use std::mem;
use std::ops::DerefMut;
use std::panic::{self, AssertUnwindSafe};
use std::rc::Rc;
use std::thread;
use std::io;
<<<<<<< HEAD
=======
use std::sync::{Arc, Mutex};
>>>>>>> 7722304c

#[doc(hidden)]
trait FnBox<T> {
    fn call_box(self: Box<Self>) -> T;
}

impl<T, F: FnOnce() -> T> FnBox<T> for F {
    fn call_box(self: Box<Self>) -> T {
        (*self)()
    }
}

/// Like `std::thread::spawn`, but without lifetime bounds on the closure.
pub unsafe fn spawn_unchecked<'a, F, T>(f: F) -> thread::JoinHandle<T>
where
    F: FnOnce() -> T,
    F: Send + 'a,
    T: Send + 'static,
{
    let builder = thread::Builder::new();
    builder_spawn_unchecked(builder, f).unwrap()
}

/// Like `std::thread::Builder::spawn`, but without lifetime bounds on the closure.
pub unsafe fn builder_spawn_unchecked<'a, F, T>(
    builder: thread::Builder,
    f: F,
) -> io::Result<thread::JoinHandle<T>>
where
    F: FnOnce() -> T,
    F: Send + 'a,
    T: Send + 'static,
{
    let closure: Box<FnBox<T> + 'a> = Box::new(f);
    let closure: Box<FnBox<T> + Send> = mem::transmute(closure);
    builder.spawn(move || {
        closure.call_box()
    })
}

pub struct Scope<'env> {
    /// The list of the deferred functions and thread join jobs.
    dtors: RefCell<Option<DtorChain<'env, thread::Result<()>>>>,
    // !Send + !Sync
    _marker: PhantomData<*const ()>,
}

struct DtorChain<'env, T> {
    dtor: Box<FnBox<T> + 'env>,
    next: Option<Box<DtorChain<'env, T>>>,
}

impl<'env, T> DtorChain<'env, T> {
    pub fn pop(chain: &mut Option<DtorChain<'env, T>>) -> Option<Box<FnBox<T> + 'env>> {
        chain.take().map(|mut node| {
            *chain = node.next.take().map(|b| *b);
            node.dtor
        })
    }
}

struct JoinState<T> {
    join_handle: thread::JoinHandle<()>,
    result: ScopedThreadResult<T>
}

impl<T> JoinState<T> {
    fn new(join_handle: thread::JoinHandle<()>, result: ScopedThreadResult<T>) -> JoinState<T> {
        JoinState {
            join_handle,
            result
        }
    }

    fn join(self) -> thread::Result<T> {
        let result = self.result;
        self.join_handle.join().map(|_| {
            result.lock().unwrap().take().unwrap()
        })
    }
}

/// A handle to a scoped thread
pub struct ScopedJoinHandle<'scope, T: 'scope> {
    // !Send + !Sync
    inner: Rc<RefCell<Option<JoinState<T>>>>,
    thread: thread::Thread,
    _marker: PhantomData<&'scope T>,
}

unsafe impl<'scope, T> Send for ScopedJoinHandle<'scope, T> {}
unsafe impl<'scope, T> Sync for ScopedJoinHandle<'scope, T> {}

/// Create a new `Scope` for [*scoped thread spawning*](struct.Scope.html#method.spawn).
///
/// In addition, you can [register ad-hoc functions](struct.Scope.html#method.defer) that are
/// deferred to be run. No matter what happens, before the `Scope` is dropped, it is guaranteed that
/// all the unjoined spawned scoped threads are joined and the deferred functions are run.
///
/// `thread::scope()` returns `Ok(())` if all the unjoined spawned threads and the deferred
/// functions did not panic. It returns `Err(e)` if one of them panics with `e`. If many of them
/// panics, it is still guaranteed that all the threads are joined and all the functions are run,
/// and `thread::scope()` returns `Err(e)` with `e` from a panicking thread or function.
///
/// # Examples
///
/// Creating and using a scope:
///
/// ```
/// crossbeam_utils::thread::scope(|scope| {
///     scope.defer(|| println!("Exiting scope"));
///     scope.spawn(|| println!("Running child thread in scope"));
/// }).unwrap();
/// // Prints messages
/// ```
pub fn scope<'env, F, R>(f: F) -> thread::Result<R>
where
    F: FnOnce(&Scope<'env>) -> R,
{
    let mut scope = Scope {
        dtors: RefCell::new(None),
        _marker: PhantomData,
    };
    let ret = f(&scope);
    scope.drop_all()?;
    Ok(ret)
}

impl<'env> fmt::Debug for Scope<'env> {
    fn fmt(&self, f: &mut fmt::Formatter) -> fmt::Result {
        write!(f, "Scope {{ ... }}")
    }
}

impl<'scope, T> fmt::Debug for ScopedJoinHandle<'scope, T> {
    fn fmt(&self, f: &mut fmt::Formatter) -> fmt::Result {
        write!(f, "ScopedJoinHandle {{ ... }}")
    }
}

impl<'env> Scope<'env> {
    // This method is carefully written in a transactional style, so that it can be called directly
    // and, if any dtor panics, can be resumed in the unwinding this causes. By initially running
    // the method outside of any destructor, we avoid any leakage problems due to
    // @rust-lang/rust#14875.
    fn drop_all(&mut self) -> thread::Result<()> {
        let mut ret = Ok(());
        while let Some(dtor) = DtorChain::pop(&mut self.dtors.borrow_mut()) {
            ret = ret.and(dtor.call_box());
        }
        ret
    }

    fn defer_inner<F>(&self, f: F)
    where
        F: (FnOnce() -> thread::Result<()>) + 'env,
    {
        let mut dtors = self.dtors.borrow_mut();
        *dtors = Some(DtorChain {
            dtor: Box::new(f),
            next: dtors.take().map(Box::new),
        });
    }

    /// Schedule code to be executed when exiting the scope.
    ///
    /// This is akin to having a destructor on the stack, except that it is *guaranteed* to be
    /// run. It is guaranteed that the function is called after all the spawned threads are joined.
    pub fn defer<F>(&self, f: F)
    where
        F: FnOnce() + 'env,
    {
        self.defer_inner(move || panic::catch_unwind(AssertUnwindSafe(f)));
    }

    /// Create a scoped thread.
    ///
    /// `spawn` is similar to the [`spawn`][spawn] function in Rust's standard library. The
    /// difference is that this thread is scoped, meaning that it's guaranteed to terminate before
    /// the current stack frame goes away, allowing you to reference the parent stack frame
    /// directly. This is ensured by having the parent thread join on the child thread before the
    /// scope exits.
    ///
    /// [spawn]: http://doc.rust-lang.org/std/thread/fn.spawn.html
    pub fn spawn<'scope, F, T>(&'scope self, f: F) -> ScopedJoinHandle<'scope, T>
    where
        F: FnOnce() -> T,
        F: Send + 'env,
        T: Send + 'env,
    {
        self.builder().spawn(f).unwrap()
    }

    /// Generates the base configuration for spawning a scoped thread, from which configuration
    /// methods can be chained.
    pub fn builder<'scope>(&'scope self) -> ScopedThreadBuilder<'scope, 'env> {
        ScopedThreadBuilder {
            scope: self,
            builder: thread::Builder::new(),
        }
    }
}

/// Scoped thread configuration. Provides detailed control over the properties and behavior of new
/// scoped threads.
pub struct ScopedThreadBuilder<'scope, 'env: 'scope> {
    scope: &'scope Scope<'env>,
    builder: thread::Builder,
}

impl<'scope, 'env: 'scope> ScopedThreadBuilder<'scope, 'env> {
    /// Names the thread-to-be. Currently the name is used for identification only in panic
    /// messages.
    pub fn name(mut self, name: String) -> ScopedThreadBuilder<'scope, 'env> {
        self.builder = self.builder.name(name);
        self
    }

    /// Sets the size of the stack for the new thread.
    pub fn stack_size(mut self, size: usize) -> ScopedThreadBuilder<'scope, 'env> {
        self.builder = self.builder.stack_size(size);
        self
    }

    /// Spawns a new thread, and returns a join handle for it.
    pub fn spawn<F, T>(self, f: F) -> io::Result<ScopedJoinHandle<'scope, T>>
    where
        F: FnOnce() -> T,
        F: Send + 'env,
        T: Send + 'env,
    {
        let result = Arc::new(Mutex::new(None));

        let join_handle = unsafe {
            let mut thread_result = Arc::clone(&result);
            builder_spawn_unchecked(self.builder, move || {
                *thread_result.lock().unwrap() = Some(f());
            })
        }?;

        let thread = join_handle.thread().clone();

        let join_state = JoinState::<T>::new(join_handle, result);
        let deferred_handle = Rc::new(RefCell::new(Some(join_state)));
        let my_handle = deferred_handle.clone();

<<<<<<< HEAD
        self.scope.defer_inner(move || {
            let state = mem::replace(deferred_handle.borrow_mut().deref_mut(), None);
=======
        self.scope.defer(move || {
            let state = deferred_handle.borrow_mut().deref_mut().take();
>>>>>>> 7722304c
            if let Some(state) = state {
                state.join().map(|_| ())
            } else {
                Ok(())
            }
        });

        Ok(ScopedJoinHandle {
            inner: my_handle,
            thread: thread,
            _marker: PhantomData,
        })
    }
}

impl<'scope, T> ScopedJoinHandle<'scope, T> {
    /// Waits for the associated thread to finish.
    ///
    /// If the child thread panics, [`Err`] is returned with the parameter given to [`panic`].
    ///
    /// [`Err`]: https://doc.rust-lang.org/std/result/enum.Result.html#variant.Err
    /// [`panic`]: https://doc.rust-lang.org/std/macro.panic.html
    ///
    /// # Panics
    ///
    /// This function may panic on some platforms if a thread attempts to join itself or otherwise
    /// may create a deadlock with joining threads.
    pub fn join(self) -> thread::Result<T> {
        let state = self.inner.borrow_mut().deref_mut().take();
        state.unwrap().join()
    }

    /// Gets the underlying [`std::thread::Thread`] handle.
    ///
    /// [`std::thread::Thread`]: https://doc.rust-lang.org/std/thread/struct.Thread.html
    pub fn thread(&self) -> &thread::Thread {
        &self.thread
    }
}

impl<'env> Drop for Scope<'env> {
    fn drop(&mut self) {
        // Actually, there should be no deferred functions left to be run.
        self.drop_all().unwrap();
    }
}

type ScopedThreadResult<T> = Arc<Mutex<Option<T>>>;<|MERGE_RESOLUTION|>--- conflicted
+++ resolved
@@ -116,10 +116,7 @@
 use std::rc::Rc;
 use std::thread;
 use std::io;
-<<<<<<< HEAD
-=======
 use std::sync::{Arc, Mutex};
->>>>>>> 7722304c
 
 #[doc(hidden)]
 trait FnBox<T> {
@@ -366,13 +363,8 @@
         let deferred_handle = Rc::new(RefCell::new(Some(join_state)));
         let my_handle = deferred_handle.clone();
 
-<<<<<<< HEAD
         self.scope.defer_inner(move || {
-            let state = mem::replace(deferred_handle.borrow_mut().deref_mut(), None);
-=======
-        self.scope.defer(move || {
             let state = deferred_handle.borrow_mut().deref_mut().take();
->>>>>>> 7722304c
             if let Some(state) = state {
                 state.join().map(|_| ())
             } else {
