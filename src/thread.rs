--- conflicted
+++ resolved
@@ -129,15 +129,10 @@
     }
 }
 
-<<<<<<< HEAD
-/// Like `std::thread::spawn`, but without lifetime bounds on the closure.
-pub unsafe fn spawn_unchecked<'env, F, T>(f: F) -> thread::JoinHandle<T>
-=======
 /// Like [`std::thread::spawn`], but without lifetime bounds on the closure.
 ///
 /// [`std::thread::spawn`]: https://doc.rust-lang.org/stable/std/thread/fn.spawn.html
 pub unsafe fn spawn_unchecked<'a, F, T>(f: F) -> thread::JoinHandle<T>
->>>>>>> 5123ec49
 where
     F: FnOnce() -> T,
     F: Send + 'env,
@@ -147,16 +142,11 @@
     builder_spawn_unchecked(builder, f).unwrap()
 }
 
-<<<<<<< HEAD
-/// Like `std::thread::Builder::spawn`, but without lifetime bounds on the closure.
-pub unsafe fn builder_spawn_unchecked<'env, F, T>(
-=======
 /// Like [`std::thread::Builder::spawn`], but without lifetime bounds on the closure.
 ///
 /// [`std::thread::Builder::spawn`]:
 ///     https://doc.rust-lang.org/nightly/std/thread/struct.Builder.html#method.spawn
-pub unsafe fn builder_spawn_unchecked<'a, F, T>(
->>>>>>> 5123ec49
+pub unsafe fn builder_spawn_unchecked<'env, F, T>(
     builder: thread::Builder,
     f: F,
 ) -> io::Result<thread::JoinHandle<T>>
@@ -165,17 +155,9 @@
     F: Send + 'env,
     T: Send + 'static,
 {
-<<<<<<< HEAD
     let closure: Box<FnBox<T> + Send + 'env> = Box::new(f);
     let closure: Box<FnBox<T> + Send + 'static> = mem::transmute(closure);
-    builder.spawn(move || {
-        closure.call_box()
-    })
-=======
-    let closure: Box<FnBox<T> + 'a> = Box::new(f);
-    let closure: Box<FnBox<T> + Send> = mem::transmute(closure);
     builder.spawn(move || closure.call_box())
->>>>>>> 5123ec49
 }
 
 pub struct Scope<'env> {
