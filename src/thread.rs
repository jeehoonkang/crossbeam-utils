/// Scoped thread.
///
/// # Examples
///
/// A basic scoped thread:
///
/// ```
/// crossbeam_utils::thread::scope(|scope| {
///     scope.spawn(|| {
///         println!("Hello from a scoped thread!");
///     });
/// }).unwrap();
/// ```
///
/// When writing concurrent Rust programs, you'll sometimes see a pattern like this, using
/// [`std::thread::spawn`][spawn]:
///
/// ```ignore
/// let array = [1, 2, 3];
/// let mut guards = vec![];
///
/// for i in &array {
///     let guard = std::thread::spawn(move || {
///         println!("element: {}", i);
///     });
///
///     guards.push(guard);
/// }
///
/// for guard in guards {
///     guard.join().unwrap();
/// }
/// ```
///
/// The basic pattern is:
///
/// 1. Iterate over some collection.
/// 2. Spin up a thread to operate on each part of the collection.
/// 3. Join all the threads.
///
/// However, this code actually gives an error:
///
/// ```text
/// error: `array` does not live long enough
/// for i in &array {
///           ^~~~~
/// in expansion of for loop expansion
/// note: expansion site
/// note: reference must be valid for the static lifetime...
/// note: ...but borrowed value is only valid for the block suffix following statement 0 at ...
///     let array = [1, 2, 3];
///     let mut guards = vec![];
///
///     for i in &array {
///         let guard = std::thread::spawn(move || {
///             println!("element: {}", i);
/// ...
/// error: aborting due to previous error
/// ```
///
/// Because [`std::thread::spawn`][spawn] doesn't know about this scope, it requires a
/// `'static` lifetime. One way of giving it a proper lifetime is to use an [`Arc`][arc]:
///
/// [arc]: http://doc.rust-lang.org/stable/std/sync/struct.Arc.html
/// [spawn]: https://doc.rust-lang.org/stable/std/thread/fn.spawn.html
///
/// ```
/// use std::sync::Arc;
///
/// let array = Arc::new([1, 2, 3]);
/// let mut guards = vec![];
///
/// for i in 0..array.len() {
///     let a = array.clone();
///
///     let guard = std::thread::spawn(move || {
///         println!("element: {}", a[i]);
///     });
///
///     guards.push(guard);
/// }
///
/// for guard in guards {
///     guard.join().unwrap();
/// }
/// ```
///
/// But this introduces unnecessary allocation, as `Arc<T>` puts its data on the heap, and we
/// also end up dealing with reference counts. We know that we're joining the threads before
/// our function returns, so just taking a reference _should_ be safe. Rust can't know that,
/// though.
///
/// Enter scoped threads. Here's our original example, using `spawn` from crossbeam rather
/// than from `std::thread`:
///
/// ```
/// let array = [1, 2, 3];
///
/// crossbeam_utils::thread::scope(|scope| {
///     for i in &array {
///         scope.spawn(move || {
///             println!("element: {}", i);
///         });
///     }
/// }).unwrap();
/// ```
///
/// Much more straightforward.

use std::cell::RefCell;
use std::fmt;
use std::marker::PhantomData;
use std::mem::{self, ManuallyDrop};
use std::ops::DerefMut;
use std::panic::{self, AssertUnwindSafe};
use std::rc::Rc;
use std::thread;
use std::io;
use std::sync::atomic::{AtomicUsize, Ordering};
use std::panic;

#[doc(hidden)]
trait FnBox<T> {
    fn call_box(self: Box<Self>) -> T;
}

impl<T, F: FnOnce() -> T> FnBox<T> for F {
    fn call_box(self: Box<Self>) -> T {
        (*self)()
    }
}

/// Like `std::thread::spawn`, but without lifetime bounds on the closure.
pub unsafe fn spawn_unchecked<'a, F, T>(f: F) -> thread::JoinHandle<T>
where
    F: FnOnce() -> T,
    F: Send + 'a,
    T: Send + 'static,
{
    let builder = thread::Builder::new();
    builder_spawn_unchecked(builder, f).unwrap()
}

/// Like `std::thread::Builder::spawn`, but without lifetime bounds on the closure.
pub unsafe fn builder_spawn_unchecked<'a, F, T>(
    builder: thread::Builder,
    f: F,
) -> io::Result<thread::JoinHandle<T>>
where
    F: FnOnce() -> T,
    F: Send + 'a,
    T: Send + 'static,
{
    let closure: Box<FnBox<T> + 'a> = Box::new(f);
    let closure: Box<FnBox<T> + Send> = mem::transmute(closure);
    builder.spawn(move || {
        closure.call_box()
    })
}

<<<<<<< HEAD
pub struct Scope<'a> {
    stats: ScopeStats,
=======
pub struct Scope<'env> {
>>>>>>> 01f2e855
    /// The list of the deferred functions and thread join jobs.
    dtors: RefCell<Option<DtorChain<'env, thread::Result<()>>>>,
    // !Send + !Sync
    _marker: PhantomData<*const ()>,
}

<<<<<<< HEAD
#[derive(Debug, Default)]
struct ScopeStats {
    spawned: AtomicUsize,
    completed: AtomicUsize,
    panicked: AtomicUsize
}

struct DtorChain<'a, T> {
    dtor: Box<FnBox<T> + 'a>,
    next: Option<Box<DtorChain<'a, T>>>,
=======
struct DtorChain<'env, T> {
    dtor: Box<FnBox<T> + 'env>,
    next: Option<Box<DtorChain<'env, T>>>,
>>>>>>> 01f2e855
}

impl<'env, T> DtorChain<'env, T> {
    pub fn pop(chain: &mut Option<DtorChain<'env, T>>) -> Option<Box<FnBox<T> + 'env>> {
        chain.take().map(|mut node| {
            *chain = node.next.take().map(|b| *b);
            node.dtor
        })
    }
}

struct JoinState<T> {
    join_handle: thread::JoinHandle<()>,
    result: usize,
    _marker: PhantomData<T>,
}

impl<T> JoinState<T> {
    fn new(join_handle: thread::JoinHandle<()>, result: usize) -> JoinState<T> {
        JoinState {
            join_handle: join_handle,
            result: result,
            _marker: PhantomData,
        }
    }

    fn join(self) -> thread::Result<T> {
        let result = self.result;
        self.join_handle.join().map(|_| {
            unsafe { ManuallyDrop::into_inner(*Box::from_raw(result as *mut ManuallyDrop<T>))}
        })
    }
}

/// A handle to a scoped thread
pub struct ScopedJoinHandle<'scope, T: 'scope> {
    // !Send + !Sync
    inner: Rc<RefCell<Option<JoinState<T>>>>,
    thread: thread::Thread,
    _marker: PhantomData<&'scope T>,
}

unsafe impl<'scope, T> Send for ScopedJoinHandle<'scope, T> {}
unsafe impl<'scope, T> Sync for ScopedJoinHandle<'scope, T> {}

/// Create a new `Scope` for [*scoped thread spawning*](struct.Scope.html#method.spawn).
///
/// In addition, you can [register ad-hoc functions](struct.Scope.html#method.defer) that are
/// deferred to be run. No matter what happens, before the `Scope` is dropped, it is guaranteed that
/// all the unjoined spawned scoped threads are joined and the deferred functions are run.
///
/// `thread::scope()` returns `Ok(())` if all the unjoined spawned threads and the deferred
/// functions did not panic. It returns `Err(e)` if one of them panics with `e`. If many of them
/// panics, it is still guaranteed that all the threads are joined and all the functions are run,
/// and `thread::scope()` returns `Err(e)` with `e` from a panicking thread or function.
///
/// # Examples
///
/// Creating and using a scope:
///
/// ```
/// crossbeam_utils::thread::scope(|scope| {
///     scope.defer(|| println!("Exiting scope"));
///     scope.spawn(|| println!("Running child thread in scope"));
/// }).unwrap();
/// // Prints messages
/// ```
pub fn scope<'env, F, R>(f: F) -> thread::Result<R>
where
    F: FnOnce(&Scope<'env>) -> R,
{
    let mut scope = Scope {
        stats: Default::default(),
        dtors: RefCell::new(None),
        _marker: PhantomData,
    };
    let ret = f(&scope);
    scope.drop_all()?;
    Ok(ret)
}

impl<'env> fmt::Debug for Scope<'env> {
    fn fmt(&self, f: &mut fmt::Formatter) -> fmt::Result {
        write!(f, "Scope {{ ... }}")
    }
}

impl<'scope, T> fmt::Debug for ScopedJoinHandle<'scope, T> {
    fn fmt(&self, f: &mut fmt::Formatter) -> fmt::Result {
        write!(f, "ScopedJoinHandle {{ ... }}")
    }
}

impl<'env> Scope<'env> {
    // This method is carefully written in a transactional style, so that it can be called directly
    // and, if any dtor panics, can be resumed in the unwinding this causes. By initially running
    // the method outside of any destructor, we avoid any leakage problems due to
    // @rust-lang/rust#14875.
    fn drop_all(&mut self) -> thread::Result<()> {
        let mut ret = Ok(());
        while let Some(dtor) = DtorChain::pop(&mut self.dtors.borrow_mut()) {
            ret = ret.and(dtor.call_box());
        }
        ret
    }

    fn defer_inner<F>(&self, f: F)
    where
        F: (FnOnce() -> thread::Result<()>) + 'env,
    {
        let mut dtors = self.dtors.borrow_mut();
        *dtors = Some(DtorChain {
            dtor: Box::new(f),
            next: dtors.take().map(Box::new),
        });
    }

    /// Schedule code to be executed when exiting the scope.
    ///
    /// This is akin to having a destructor on the stack, except that it is *guaranteed* to be
    /// run. It is guaranteed that the function is called after all the spawned threads are joined.
    pub fn defer<F>(&self, f: F)
    where
        F: FnOnce() + 'env,
    {
        self.defer_inner(move || panic::catch_unwind(AssertUnwindSafe(f)));
    }

    /// Create a scoped thread.
    ///
    /// `spawn` is similar to the [`spawn`][spawn] function in Rust's standard library. The
    /// difference is that this thread is scoped, meaning that it's guaranteed to terminate before
    /// the current stack frame goes away, allowing you to reference the parent stack frame
    /// directly. This is ensured by having the parent thread join on the child thread before the
    /// scope exits.
    ///
    /// [spawn]: http://doc.rust-lang.org/std/thread/fn.spawn.html
    pub fn spawn<'scope, F, T>(&'scope self, f: F) -> ScopedJoinHandle<'scope, T>
    where
        F: FnOnce() -> T,
        F: Send + 'env,
        T: Send + 'env,
    {
        self.builder().spawn(f).unwrap()
    }

    /// Generates the base configuration for spawning a scoped thread, from which configuration
    /// methods can be chained.
    pub fn builder<'scope>(&'scope self) -> ScopedThreadBuilder<'scope, 'env> {
        ScopedThreadBuilder {
            scope: self,
            builder: thread::Builder::new(),
        }
    }

    /// Get the count of currently running threads for the scope
    #[inline]
    pub fn running_threads(&self) -> usize {
        loop {
            let completed1 = self.stats.completed.load(Ordering::SeqCst);
            let panicked1 = self.stats.panicked.load(Ordering::SeqCst);

            let spawned = self.stats.spawned.load(Ordering::SeqCst);

            let completed2 = self.stats.completed.load(Ordering::SeqCst);
            let panicked2 = self.stats.panicked.load(Ordering::SeqCst);

            if completed1 == completed2 && panicked1 == panicked2 {
                return spawned - panicked1 - completed1;
            }
        }
    }

    /// Get the current total count of completed threads for the scope
    #[inline]
    pub fn completed_threads(&self) -> usize {
        self.stats.completed.load(Ordering::SeqCst)
    }

    /// Get the current total count of panicked threads for the scope
    #[inline]
    pub fn panicked_threads(&self) -> usize {
        self.stats.panicked.load(Ordering::SeqCst)
    }
}

/// Scoped thread configuration. Provides detailed control over the properties and behavior of new
/// scoped threads.
pub struct ScopedThreadBuilder<'scope, 'env: 'scope> {
    scope: &'scope Scope<'env>,
    builder: thread::Builder,
}

impl<'scope, 'env: 'scope> ScopedThreadBuilder<'scope, 'env> {
    /// Names the thread-to-be. Currently the name is used for identification only in panic
    /// messages.
    pub fn name(mut self, name: String) -> ScopedThreadBuilder<'scope, 'env> {
        self.builder = self.builder.name(name);
        self
    }

    /// Sets the size of the stack for the new thread.
    pub fn stack_size(mut self, size: usize) -> ScopedThreadBuilder<'scope, 'env> {
        self.builder = self.builder.stack_size(size);
        self
    }

    /// Spawns a new thread, and returns a join handle for it.
    pub fn spawn<F, T>(self, f: F) -> io::Result<ScopedJoinHandle<'scope, T>>
    where
        F: FnOnce() -> T,
        F: Send + 'env,
        T: Send + 'env,
    {
        // The `Box` constructed below is written only by the spawned thread, and read by the
        // current thread only after the spawned thread is joined (`JoinState::join()`). Thus there
        // are no data races.
        let result = Box::into_raw(Box::<ManuallyDrop<T>>::new(unsafe { mem::uninitialized() })) as usize;

        let stats = &self.scope.stats;
        let join_handle = unsafe {
            builder_spawn_unchecked(self.builder, move || {
                stats.spawned.fetch_add(1, Ordering::SeqCst);
                let res = panic::catch_unwind(panic::AssertUnwindSafe(f));

                let mut result = Box::from_raw(result as *mut ManuallyDrop<T>);

                match res {
                    Ok(res) => {
                        stats.completed.fetch_add(1, Ordering::SeqCst);
                        *result = ManuallyDrop::new(res);
                        mem::forget(result);
                    },
                    Err(err) => {
                        stats.panicked.fetch_add(1, Ordering::SeqCst);
                        panic::resume_unwind(err);
                    }
                };
            })
        }?;
        let thread = join_handle.thread().clone();

        let join_state = JoinState::<T>::new(join_handle, result);
        let deferred_handle = Rc::new(RefCell::new(Some(join_state)));
        let my_handle = deferred_handle.clone();

        self.scope.defer_inner(move || {
            let state = mem::replace(deferred_handle.borrow_mut().deref_mut(), None);
            if let Some(state) = state {
                state.join().map(|_| ())
            } else {
                Ok(())
            }
        });

        Ok(ScopedJoinHandle {
            inner: my_handle,
            thread: thread,
            _marker: PhantomData,
        })
    }
}

impl<'scope, T> ScopedJoinHandle<'scope, T> {
    /// Waits for the associated thread to finish.
    ///
    /// If the child thread panics, [`Err`] is returned with the parameter given to [`panic`].
    ///
    /// [`Err`]: https://doc.rust-lang.org/std/result/enum.Result.html#variant.Err
    /// [`panic`]: https://doc.rust-lang.org/std/macro.panic.html
    ///
    /// # Panics
    ///
    /// This function may panic on some platforms if a thread attempts to join itself or otherwise
    /// may create a deadlock with joining threads.
    pub fn join(self) -> thread::Result<T> {
        let state = mem::replace(self.inner.borrow_mut().deref_mut(), None);
        state.unwrap().join()
    }

    /// Gets the underlying [`std::thread::Thread`] handle.
    ///
    /// [`std::thread::Thread`]: https://doc.rust-lang.org/std/thread/struct.Thread.html
    pub fn thread(&self) -> &thread::Thread {
        &self.thread
    }
}

impl<'env> Drop for Scope<'env> {
    fn drop(&mut self) {
        // Actually, there should be no deferred functions left to be run.
        self.drop_all().unwrap();
    }
}

#[cfg(test)]
mod test {
    use super::*;

    use std::sync::{Arc, Barrier};
    use std::time::Duration;
    use std::thread;

    #[test]
    fn scope_stats() {
        scope(|scope| {
            let mut handles = Vec::with_capacity(8);
            handles.push(scope.spawn(|| thread::sleep(Duration::from_millis(1))));
            handles.push(scope.spawn(|| thread::sleep(Duration::from_millis(1))));
            handles.push(scope.spawn(|| thread::sleep(Duration::from_millis(1))));
            handles.push(scope.spawn(|| panic!()));
            handles.push(scope.spawn(|| thread::sleep(Duration::from_millis(1))));
            handles.push(scope.spawn(|| panic!()));
            handles.push(scope.spawn(|| thread::sleep(Duration::from_millis(1))));
            handles.push(scope.spawn(|| thread::sleep(Duration::from_millis(1))));

            for handle in handles {
                handle.join();
            }

            assert_eq!(scope.running_threads(), 0);
            assert_eq!(scope.completed_threads(), 6);
            assert_eq!(scope.panicked_threads(), 2);
        });
    }

    #[test]
    fn scope_stats_running() {
        let barrier = Arc::new(Barrier::new(4));
        scope(|scope| {
            let mut handles = Vec::with_capacity(8);
            let thread_barrier = Arc::clone(&barrier);
            let handle = scope.spawn(move || {
                thread_barrier.wait();
                thread_barrier.wait();
            });
            handles.push(handle);

            let thread_barrier = Arc::clone(&barrier);
            let handle = scope.spawn(move || {
                thread_barrier.wait();
                thread_barrier.wait();
            });
            handles.push(handle);

            let thread_barrier = Arc::clone(&barrier);
            let handle = scope.spawn(move || {
                thread_barrier.wait();
                thread_barrier.wait();
            });
            handles.push(handle);

            barrier.wait();
            assert_eq!(scope.running_threads(), 3);
            barrier.wait();

            for handle in handles {
                handle.join().unwrap();
            }

            assert_eq!(scope.running_threads(), 0);
            assert_eq!(scope.completed_threads(), 3);
            assert_eq!(scope.panicked_threads(), 0);
        });
    }
}<|MERGE_RESOLUTION|>--- conflicted
+++ resolved
@@ -117,7 +117,6 @@
 use std::thread;
 use std::io;
 use std::sync::atomic::{AtomicUsize, Ordering};
-use std::panic;
 
 #[doc(hidden)]
 trait FnBox<T> {
@@ -158,19 +157,19 @@
     })
 }
 
-<<<<<<< HEAD
-pub struct Scope<'a> {
+pub struct Scope<'env> {
     stats: ScopeStats,
-=======
-pub struct Scope<'env> {
->>>>>>> 01f2e855
     /// The list of the deferred functions and thread join jobs.
     dtors: RefCell<Option<DtorChain<'env, thread::Result<()>>>>,
     // !Send + !Sync
     _marker: PhantomData<*const ()>,
 }
 
-<<<<<<< HEAD
+struct DtorChain<'env, T> {
+    dtor: Box<FnBox<T> + 'env>,
+    next: Option<Box<DtorChain<'env, T>>>,
+}
+
 #[derive(Debug, Default)]
 struct ScopeStats {
     spawned: AtomicUsize,
@@ -181,11 +180,6 @@
 struct DtorChain<'a, T> {
     dtor: Box<FnBox<T> + 'a>,
     next: Option<Box<DtorChain<'a, T>>>,
-=======
-struct DtorChain<'env, T> {
-    dtor: Box<FnBox<T> + 'env>,
-    next: Option<Box<DtorChain<'env, T>>>,
->>>>>>> 01f2e855
 }
 
 impl<'env, T> DtorChain<'env, T> {
